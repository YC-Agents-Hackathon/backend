--- conflicted
+++ resolved
@@ -10,12 +10,9 @@
 import os
 import sys
 from contextlib import asynccontextmanager
-<<<<<<< HEAD
 from typing import Dict, List, Optional, Set, Any
-=======
-from typing import Dict, List, Optional
+from pathlib import Path, Set, Any
 from pathlib import Path
->>>>>>> 48ad725f
 
 from dedalus_labs import AsyncDedalus, DedalusRunner
 from dedalus_labs.utils.streaming import stream_async
@@ -158,33 +155,6 @@
 
 websocket_manager = ConnectionManager()
 
-# Evidence persistence
-EVIDENCE_FILE = Path("evidence_storage.json")
-
-def load_evidence():
-    """Load evidence from file on startup"""
-    global global_evidence
-    if EVIDENCE_FILE.exists():
-        try:
-            with open(EVIDENCE_FILE, 'r') as f:
-                data = json.load(f)
-                global_evidence = data.get('evidence', [])
-                print(f"Loaded {len(global_evidence)} evidence items from storage")
-        except Exception as e:
-            print(f"Error loading evidence: {e}")
-
-def save_evidence():
-    """Save evidence to file"""
-    try:
-        with open(EVIDENCE_FILE, 'w') as f:
-            json.dump({'evidence': global_evidence}, f, indent=2)
-        print(f"Saved {len(global_evidence)} evidence items to storage")
-    except Exception as e:
-        print(f"Error saving evidence: {e}")
-
-# MCP Server Configuration for Perplexity
-PERPLEXITY_MCP_SERVER = "akakak/sonar"
-
 # System Prompts
 INVESTIGATOR_PROMPT = """
 You are an elite detective AI with expertise in criminal investigation, forensic analysis, and case management. You serve as an interactive analysis copilot for ongoing investigations.
@@ -283,11 +253,7 @@
     global client, runner, supabase_client
     client = AsyncDedalus()
     runner = DedalusRunner(client)
-<<<<<<< HEAD
     supabase_client = SupabaseEvidenceClient()
-=======
-    load_evidence()  # Load evidence on startup
->>>>>>> 48ad725f
     yield
     save_evidence()  # Save evidence on shutdown
 
